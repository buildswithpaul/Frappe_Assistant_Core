--- conflicted
+++ resolved
@@ -7,18 +7,12 @@
 ### 🚀 Quick Start
 - **[Main README](../README.md)**: Installation, setup, and getting started
 - **[Contributing Guidelines](../CONTRIBUTING.md)**: How to contribute to the project
-<<<<<<< HEAD
-- **[Professional Services](../COMMERCIAL.md)**: Available consulting and development services
 
-### 📖 Technical Documentation
-- **[Technical Documentation](TECHNICAL_DOCUMENTATION.md)**: Complete technical reference
-  - Architecture and system design
-  - Development history and recent improvements
-  - Tool system implementation
-  - API documentation
-  - Installation and setup guide
-  - Testing and troubleshooting
-
+### 📖 Core Documentation
+- **[Tool Reference Guide](TOOL_REFERENCE.md)**: Complete catalog of all 21 available tools
+- **[Development Guide](DEVELOPMENT_GUIDE.md)**: How to create custom tools (external apps or internal plugins)
+- **[Architecture Overview](ARCHITECTURE.md)**: System design and technical architecture
+- **[API Reference](API_REFERENCE.md)**: MCP protocol endpoints and tool APIs
 - **[SSE Bridge Integration](SSE_BRIDGE_INTEGRATION.md)**: Claude API Integration Guide
   - Real-time streaming communication setup
   - Development and production deployment
@@ -33,67 +27,7 @@
   - Best practices for LLMs
   - Field naming conventions
   - Error handling strategies
-
-### 🔒 Security Documentation
-- **[Comprehensive Security Guide](../COMPREHENSIVE_SECURITY_GUIDE.md)**: Complete security reference
-  - Security architecture and implementation
-  - Role-based access control
-  - Secure code execution with sandboxing
-  - SQL query validation and safety
-  - Attack prevention and mitigation
-  - Audit trails and monitoring
-  - Best practices for administrators
-
-## 🔧 Available Tools
-
-### 📄 Core Document Management (6 tools)
-- `create_document` - Create new documents
-- `get_document` - Retrieve specific documents  
-- `update_document` - Update existing documents
-- `list_documents` - List and search documents
-- `delete_document` - Delete documents
-- `submit_document` - Submit documents for approval
-
-### 🔍 Search & Metadata (3 tools)
-- `search_documents` - Global search across all data
-- `get_doctype_info` - DocType schemas and fields
-- `run_workflow` - Execute document workflows
-
-### 📊 Reporting & Analytics (3 tools)
-- `generate_report` - Execute Frappe reports
-- `get_report_data` - Get detailed report information
-- `analyze_business_data` - Statistical analysis
-
-### 💻 Advanced Data Tools (2 tools)
-- `run_python_code` - Custom Python code execution (System Manager only)
-- `run_database_query` - Custom SQL with analysis (System Manager only)
-
-### 📊 Visualization Plugin (3 tools)
-- `create_dashboard` - Create Frappe dashboards with multiple charts
-- `create_dashboard_chart` - Create individual Dashboard Chart documents
-- `list_user_dashboards` - List user's accessible dashboards
-
-**Note**: Visualization plugin must be enabled in settings. Creates Frappe Dashboard documents, not Insights dashboards.
-
-## 🌟 Recent Major Improvements
-
-### ✅ Fixed Issues
-- **Document List Tool**: Now returns correct results instead of 0 records
-- **Visualization Plugin**: Streamlined to 3 essential tools with proper chart creation
-- **Report Execution**: Enhanced debugging and error handling
-
-### 🆕 New Features
-- **Inline Chart Display**: Base64 encoded images in conversation
-- **Enhanced Tool Descriptions**: Better guidance for AI assistants
-- **MIT License**: Completely open source with no restrictions
-=======
-
-### 📖 Core Documentation
-- **[Tool Reference Guide](TOOL_REFERENCE.md)**: Complete catalog of all 21 available tools
-- **[Development Guide](DEVELOPMENT_GUIDE.md)**: How to create custom tools (external apps or internal plugins)
-- **[Architecture Overview](ARCHITECTURE.md)**: System design and technical architecture
-- **[API Reference](API_REFERENCE.md)**: MCP protocol endpoints and tool APIs
-
+  
 ### 🛠️ Specialized Guides
 - **[External App Development](EXTERNAL_APP_DEVELOPMENT.md)**: Create tools in your Frappe apps (recommended)
 - **[Internal Plugin Development](PLUGIN_DEVELOPMENT.md)**: Create internal plugins for core features
@@ -158,7 +92,6 @@
 - **⚡ High Performance**: Optimized for production workloads
 - **📝 Comprehensive Testing**: Full test coverage with templates
 - **⚖️ MIT Licensed**: Free for all commercial and personal use
->>>>>>> b2650aff
 
 ## 🤝 Contributing
 
