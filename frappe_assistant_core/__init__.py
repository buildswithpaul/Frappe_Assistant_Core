--- conflicted
+++ resolved
@@ -16,8 +16,4 @@
 # You should have received a copy of the GNU Affero General Public License
 # along with this program.  If not, see <https://www.gnu.org/licenses/>.
 
-<<<<<<< HEAD
-__version__ = "2.0.2"
-=======
 __version__ = "2.0.3"
->>>>>>> ae40bef6
