--- conflicted
+++ resolved
@@ -222,13 +222,11 @@
                 "output": "",
                 "variables": {}
             }
-<<<<<<< HEAD
     
     def _execute_code_with_timeout(self, code: str, execution_globals: Dict[str, Any], 
                                  timeout: int, capture_output: bool, return_variables: list,
                                  current_user: str, audit_info: Dict[str, Any]) -> Dict[str, Any]:
         """Execute code with timeout and proper error handling"""
-=======
         
         # Setup execution environment
         execution_globals = self._setup_execution_environment()
@@ -259,9 +257,7 @@
             return import_check_result
         
         # Remove dangerous imports for security
-        code = self._remove_dangerous_imports(import_check_result["code"])
->>>>>>> 6e0fb54e
-        
+        code = self._remove_dangerous_imports(import_check_result["code"])        
         # Capture output
         output = ""
         error = ""
@@ -335,7 +331,6 @@
                 }
             }
             
-<<<<<<< HEAD
         except UnicodeEncodeError as unicode_error:
             error_msg = (f"🚫 Unicode Error: Code contains characters that cannot be encoded in UTF-8. "
                         f"Character '\\u{ord(unicode_error.object[unicode_error.start]):04x}' at position {unicode_error.start} "
@@ -356,21 +351,19 @@
                     "executed_by": current_user
                 }
             }
-=======
+
             # Add Unicode warning if present
             if unicode_warning:
                 result["unicode_warning"] = unicode_warning
                 
             return result
             
->>>>>>> 6e0fb54e
+
         except Exception as e:
             error_msg = str(e)
             error_traceback = traceback.format_exc()
             
-<<<<<<< HEAD
             self.logger.error(f"Python execution error for user {current_user}: {error_msg}")
-=======
             # Provide helpful error message for Unicode issues
             if "surrogates not allowed" in error_msg or "UnicodeEncodeError" in error_msg:
                 error_msg = f"""Unicode encoding error: {error_msg}
@@ -386,9 +379,7 @@
    • Check for unusual characters around position 1030 in your code
    • Use plain text editors when preparing code"""
             
-            self.logger.error(f"Python execution error: {error_msg}")
->>>>>>> 6e0fb54e
-            
+            self.logger.error(f"Python execution error: {error_msg}")            
             result = {
                 "success": False,
                 "error": error_msg,
