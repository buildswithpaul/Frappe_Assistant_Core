--- conflicted
+++ resolved
@@ -228,36 +228,6 @@
                                  current_user: str, audit_info: Dict[str, Any]) -> Dict[str, Any]:
         """Execute code with timeout and proper error handling"""
         
-        # Setup execution environment
-        execution_globals = self._setup_execution_environment()
-        
-        # Handle data query if provided
-        if data_query:
-            try:
-                data = self._fetch_data_from_query(data_query)
-                execution_globals['data'] = data
-            except Exception as e:
-                return {
-                    "success": False,
-                    "error": f"Error fetching data: {str(e)}",
-                    "output": "",
-                    "variables": {}
-                }
-        
-        # Sanitize Unicode characters before processing
-        sanitize_result = self._sanitize_unicode(code)
-        if not sanitize_result["success"]:
-            return sanitize_result
-        code = sanitize_result["code"]
-        unicode_warning = sanitize_result.get("warning")
-        
-        # Check for import statements and provide helpful error
-        import_check_result = self._check_and_handle_imports(code)
-        if not import_check_result["success"]:
-            return import_check_result
-        
-        # Remove dangerous imports for security
-        code = self._remove_dangerous_imports(import_check_result["code"])        
         # Capture output
         output = ""
         error = ""
@@ -331,6 +301,8 @@
                 }
             }
             
+            return result
+            
         except UnicodeEncodeError as unicode_error:
             error_msg = (f"🚫 Unicode Error: Code contains characters that cannot be encoded in UTF-8. "
                         f"Character '\\u{ord(unicode_error.object[unicode_error.start]):04x}' at position {unicode_error.start} "
@@ -351,18 +323,7 @@
                     "executed_by": current_user
                 }
             }
-<<<<<<< HEAD
-            
-=======
-
-            # Add Unicode warning if present
-            if unicode_warning:
-                result["unicode_warning"] = unicode_warning
-                
-            return result
-            
-
->>>>>>> 27be1f28
+            
         except Exception as e:
             error_msg = str(e)
             error_traceback = traceback.format_exc()
@@ -397,13 +358,6 @@
                 }
             }
             
-<<<<<<< HEAD
-=======
-            # Add Unicode warning if it was processed but still failed
-            if unicode_warning:
-                result["unicode_warning"] = unicode_warning
-                
->>>>>>> 27be1f28
             return result
     
     def _sanitize_unicode(self, code: str) -> Dict[str, Any]:
